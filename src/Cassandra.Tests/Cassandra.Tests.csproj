--- conflicted
+++ resolved
@@ -50,11 +50,7 @@
       <Link>Properties\SharedAssemblyInfo.cs</Link>
     </Compile>
     <Compile Include="AdoUnitTests.cs" />
-<<<<<<< HEAD
     <Compile Include="IOUnitTests.cs" />
-    <Compile Include="LinqContextUnitTests.cs" />
-=======
->>>>>>> 56fe51e4
     <Compile Include="CqlCommandTest.cs" />
     <Compile Include="CqlParameterCollectionTest.cs" />
     <Compile Include="CqlParameterTest.cs" />
