﻿using System;
using System.Collections.Generic;
using System.Diagnostics;
using System.Linq;
using System.Net;
using System.Text;
using NUnit.Framework;
using Cassandra.IntegrationTests.TestBase;
using Cassandra.IntegrationTests.TestClusterManagement;

namespace Cassandra.IntegrationTests.Core
{
    [Category("short")]
    public class ControlConnectionTests : TestGlobals
    {
        private ITestCluster _testCluster;

        [TestFixtureSetUp]
        public void SetupFixture()
        {
            _testCluster = TestClusterManager.CreateNew();
        }

        [Test]
        public void Should_Use_Maximum_Protocol_Version_Supported()
        {
            var cc = NewInstance();
            cc.Init();
            Assert.AreEqual(GetExpectedProtocolVersion(), cc.ProtocolVersion);
            cc.Dispose();
        }

        [Test, TestCassandraVersion(2, 0)]
        public void Should_Use_Maximum_Protocol_Version_Provided()
        {
<<<<<<< HEAD
            byte version = 2;
            if (CassandraVersion >= Version.Parse("3.0"))
            {
                //protocol 2 is not supported in Cassandra 3.0+
                version = 3;
            }
=======
            var version = (byte) (GetExpectedProtocolVersion() - 1);
>>>>>>> 08c9eb30
            var cc = NewInstance(version);
            cc.Init();
            Assert.AreEqual(version, cc.ProtocolVersion);
            cc.Dispose();
        }

        [Test, TestCassandraVersion(2, 2, TestBase.Comparison.LessThan)]
        public void Should_Downgrade_The_Protocol_Version()
        {
            //Use a higher protocol version
            var version = (byte) (GetExpectedProtocolVersion() + 1);
            var cc = NewInstance(version);
            cc.Init();
            Assert.AreEqual(version - 1, cc.ProtocolVersion);
        }

        private ControlConnection NewInstance(byte version = 0, Configuration config = null, Metadata metadata = null)
        {
            if (version == 0)
            {
                version = (byte) Cluster.MaxProtocolVersion;
            }
            if (config == null)
            {
                config = new Configuration();
                config.BufferPool = new Microsoft.IO.RecyclableMemoryStreamManager();
            }
            if (metadata == null)
            {
                metadata = new Metadata(config);
                metadata.AddHost(new IPEndPoint(IPAddress.Parse(_testCluster.InitialContactPoint), ProtocolOptions.DefaultPort));
            }
            var cc = new ControlConnection(version, config, metadata);
            metadata.ControlConnection = cc;
            return cc;
        }

        private byte GetExpectedProtocolVersion()
        {
            var expectedVersion = (byte)Cluster.MaxProtocolVersion;
            if (TestClusterManager.CassandraVersion < Version.Parse("2.2"))
            {
                expectedVersion = 3;
            }
            if (TestClusterManager.CassandraVersion < Version.Parse("2.1"))
            {
                expectedVersion = 2;
            }
            if (TestClusterManager.CassandraVersion < Version.Parse("2.0"))
            {
                expectedVersion = 1;
            }
            return expectedVersion;
        }
    }
}<|MERGE_RESOLUTION|>--- conflicted
+++ resolved
@@ -33,16 +33,12 @@
         [Test, TestCassandraVersion(2, 0)]
         public void Should_Use_Maximum_Protocol_Version_Provided()
         {
-<<<<<<< HEAD
             byte version = 2;
             if (CassandraVersion >= Version.Parse("3.0"))
             {
                 //protocol 2 is not supported in Cassandra 3.0+
                 version = 3;
             }
-=======
-            var version = (byte) (GetExpectedProtocolVersion() - 1);
->>>>>>> 08c9eb30
             var cc = NewInstance(version);
             cc.Init();
             Assert.AreEqual(version, cc.ProtocolVersion);
